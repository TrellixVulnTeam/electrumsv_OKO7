from PyQt4.QtCore import *
from PyQt4.QtGui import *
from decimal import Decimal as D
from util import appdata_dir, get_resource_path as rsrc
from i18n import _
import decimal
import exchange_rate
import os.path
import random
import re
import sys
import time
import wallet
import webbrowser

try:
    import lib.gui_qt as gui_qt
except ImportError:
    import electrum.gui_qt as gui_qt

bitcoin = lambda v: v * 100000000

def IconButton(filename, parent=None):
    pixmap = QPixmap(filename)
    icon = QIcon(pixmap)
    return QPushButton(icon, "", parent)

class Timer(QThread):
    def run(self):
        while True:
            self.emit(SIGNAL('timersignal'))
            time.sleep(0.5)

def resize_line_edit_width(line_edit, text_input):
    metrics = QFontMetrics(qApp.font())
    # Create an extra character to add some space on the end
    text_input += "A"
    line_edit.setMinimumWidth(metrics.width(text_input))

def cd_data_dir():
    assert sys.argv
    prefix_path = os.path.dirname(sys.argv[0])
    local_data = os.path.join(prefix_path, "data")
    if os.path.exists(os.path.join(local_data, "style.css")):
        data_dir = local_data
    else:
        data_dir = appdata_dir()
    QDir.setCurrent(data_dir)

class ElectrumGui:

    def __init__(self, wallet):
        self.wallet = wallet
        self.app = QApplication(sys.argv)
        # Should probably not modify the current path but instead
        # change the behaviour of rsrc(...)
        self.old_path = QDir.currentPath()
        cd_data_dir()
        with open(rsrc("style.css")) as style_file:
            self.app.setStyleSheet(style_file.read())

    def main(self, url):
        actuator = MiniActuator(self.wallet)
        self.mini = MiniWindow(actuator, self.expand)
        driver = MiniDriver(self.wallet, self.mini)

        # Reset path back to original value now that loading the GUI
        # is completed.
        QDir.setCurrent(self.old_path)

        if url:
            self.set_url(url)

        timer = Timer()
        timer.start()
        self.expert = gui_qt.ElectrumWindow(self.wallet)
        self.expert.app = self.app
        self.expert.connect_slots(timer)
        self.expert.update_wallet()

        self.app.exec_()

    def expand(self):
        self.mini.hide()
        self.expert.show()

    def set_url(self, url):
        payto, amount, label, message, signature, identity, url = \
            self.wallet.parse_url(url, self.show_message, self.show_question)
        self.mini.set_payment_fields(payto, amount)

    def show_message(self, message):
        QMessageBox.information(self.mini, _("Message"), message, _("OK"))

    def show_question(self, message):
        choice = QMessageBox.question(self.mini, _("Message"), message,
                                      QMessageBox.Yes|QMessageBox.No,
                                      QMessageBox.No)
        return choice == QMessageBox.Yes

    def restore_or_create(self):
        qt_gui_object = gui_qt.ElectrumGui(self.wallet, self.app)
        return qt_gui_object.restore_or_create()

class MiniWindow(QDialog):

    def __init__(self, actuator, expand_callback):
        super(MiniWindow, self).__init__()

        self.actuator = actuator

        self.btc_balance = None
        self.quote_currencies = ["EUR", "USD", "GBP"]
        self.actuator.set_configured_currency(self.set_quote_currency)
        self.exchanger = exchange_rate.Exchanger(self)
        # Needed because price discovery is done in a different thread
        # which needs to be sent back to this main one to update the GUI
        self.connect(self, SIGNAL("refresh_balance()"), self.refresh_balance)

        self.balance_label = BalanceLabel(self.change_quote_currency)
        self.balance_label.setObjectName("balance_label")

        self.receive_button = QPushButton(_("&Receive"))
        self.receive_button.setObjectName("receive_button")
        self.receive_button.setDefault(True)
        self.connect(self.receive_button, SIGNAL("clicked()"), self.copy_address)

        # Bitcoin address code
        self.address_input = QLineEdit()
        self.address_input.setPlaceholderText(_("Enter a Bitcoin address..."))
        self.address_input.setObjectName("address_input")


        self.connect(self.address_input, SIGNAL("textEdited(QString)"), self.address_field_changed)
        resize_line_edit_width(self.address_input, "1BtaFUr3qVvAmwrsuDuu5zk6e4s2rxd2Gy")

        self.address_completions = QStringListModel()
        address_completer = QCompleter(self.address_input)
        address_completer.setCaseSensitivity(False)
        address_completer.setModel(self.address_completions)
        self.address_input.setCompleter(address_completer)

        address_layout = QHBoxLayout()
        address_layout.addWidget(self.address_input)

        self.amount_input = QLineEdit()
        self.amount_input.setPlaceholderText(_("... and amount"))
        self.amount_input.setObjectName("amount_input")
        # This is changed according to the user's displayed balance
        self.amount_validator = QDoubleValidator(self.amount_input)
        self.amount_validator.setNotation(QDoubleValidator.StandardNotation)
        self.amount_validator.setDecimals(8)
        self.amount_input.setValidator(self.amount_validator)

        # This removes the very ugly OSX highlighting, please leave this in :D
        self.address_input.setAttribute(Qt.WA_MacShowFocusRect, 0)
        self.amount_input.setAttribute(Qt.WA_MacShowFocusRect, 0)
        
        self.connect(self.amount_input, SIGNAL("textChanged(QString)"),
                     self.amount_input_changed)

        self.send_button = QPushButton(_("&Send"))
        self.send_button.setObjectName("send_button")
        self.send_button.setDisabled(True);
        self.connect(self.send_button, SIGNAL("clicked()"), self.send)

        main_layout = QGridLayout(self)

        main_layout.addWidget(self.balance_label, 0, 0)
        main_layout.addWidget(self.receive_button, 0, 1)

        main_layout.addWidget(self.address_input, 1, 0, 1, -1)

        main_layout.addWidget(self.amount_input, 2, 0)
        main_layout.addWidget(self.send_button, 2, 1)

        menubar = QMenuBar()
<<<<<<< HEAD
        electrum_menu = menubar.addMenu(_("&Bitcoin"))
=======
        electrum_menu = menubar.addMenu(_("&Electrum"))
        #electrum_menu.addMenu(_("&Servers"))
        #electrum_menu.addSeparator()
>>>>>>> c1abb8ea
        electrum_menu.addAction(_("&Quit"))

        view_menu = menubar.addMenu(_("&View"))
        expert_gui = view_menu.addAction(_("&Pro Mode"))
        self.connect(expert_gui, SIGNAL("triggered()"), expand_callback)
<<<<<<< HEAD

=======
        #view_menu.addMenu(_("&Themes"))
        #view_menu.addSeparator()
        #view_menu.addAction(_("Show History"))

        #settings_menu = menubar.addMenu(_("&Settings"))
        #settings_menu.addAction(_("&Configure Electrum"))
        
        help_menu = menubar.addMenu(_("&Help"))
        help_menu.addAction(_("&Contents"))
        help_menu.addSeparator()
        help_menu.addAction(_("&Report Bug"))
        help_menu.addAction(_("&About"))
>>>>>>> c1abb8ea
        main_layout.setMenuBar(menubar)

        quit_shortcut = QShortcut(QKeySequence("Ctrl+Q"), self)
        self.connect(quit_shortcut, SIGNAL("activated()"), self.close)
        close_shortcut = QShortcut(QKeySequence("Ctrl+W"), self)
        self.connect(close_shortcut, SIGNAL("activated()"), self.close)

        self.setWindowIcon(QIcon(":electrum.png"))
        self.setWindowTitle("Electrum")
        self.setWindowFlags(Qt.Window|Qt.MSWindowsFixedSizeDialogHint)
        self.layout().setSizeConstraint(QLayout.SetFixedSize)
        self.setObjectName("main_window")
        self.show()
    
    def recompute_style(self):
        qApp.style().unpolish(self)
        qApp.style().polish(self)

    def closeEvent(self, event):
        super(MiniWindow, self).closeEvent(event)
        qApp.quit()

    def set_payment_fields(self, dest_address, amount):
        self.address_input.setText(dest_address)
        self.address_field_changed(dest_address)
        self.amount_input.setText(amount)

    def activate(self):
        pass

    def deactivate(self):
        pass

    def set_quote_currency(self, currency):
        assert currency in self.quote_currencies
        self.quote_currencies.remove(currency)
        self.quote_currencies = [currency] + self.quote_currencies
        self.refresh_balance()

    def change_quote_currency(self):
        self.quote_currencies = \
            self.quote_currencies[1:] + self.quote_currencies[0:1]
        self.actuator.set_config_currency(self.quote_currencies[0])
        self.refresh_balance()

    def refresh_balance(self):
        if self.btc_balance is None:
            # Price has been discovered before wallet has been loaded
            # and server connect... so bail.
            return
        self.set_balances(self.btc_balance)
        self.amount_input_changed(self.amount_input.text())

    def set_balances(self, btc_balance):
        self.btc_balance = btc_balance
        quote_text = self.create_quote_text(btc_balance)
        if quote_text:
            quote_text = "(%s)" % quote_text
        btc_balance = "%.2f" % (btc_balance / bitcoin(1))
        self.balance_label.set_balance_text(btc_balance, quote_text)
        self.setWindowTitle("Electrum - %s BTC" % btc_balance)

    def amount_input_changed(self, amount_text):
        self.check_button_status()

        try:
            amount = D(str(amount_text))
        except decimal.InvalidOperation:
            self.balance_label.show_balance()
        else:
            quote_text = self.create_quote_text(amount * bitcoin(1))
            if quote_text:
                self.balance_label.set_amount_text(quote_text)
                self.balance_label.show_amount()
            else:
                self.balance_label.show_balance()

    def create_quote_text(self, btc_balance):
        quote_currency = self.quote_currencies[0]
        quote_balance = self.exchanger.exchange(btc_balance, quote_currency)
        if quote_balance is None:
            quote_text = ""
        else:
            quote_text = "%.2f %s" % ((quote_balance / bitcoin(1)),
                                      quote_currency)
        return quote_text

    def send(self):
        if self.actuator.send(self.address_input.text(),
                              self.amount_input.text(), self):
            self.address_input.setText("")
            self.amount_input.setText("")

    def check_button_status(self):
      if (self.address_input.property("isValid") is True and
          len(self.amount_input.text()) > 0):
        self.send_button.setDisabled(False)
      else:
        self.send_button.setDisabled(True)

    def address_field_changed(self, address):
        if self.actuator.is_valid(address):
            self.check_button_status()
            self.address_input.setProperty("isValid", True)
            self.recompute_style(self.address_input)
        else:
            self.send_button.setDisabled(True)
            self.address_input.setProperty("isValid", False)
            self.recompute_style(self.address_input)

        if len(address) == 0:
            self.address_input.setProperty("isValid", None)
            self.recompute_style(self.address_input)

    def recompute_style(self, element):
        self.style().unpolish(element)
        self.style().polish(element)

    def copy_address(self):
        receive_popup = ReceivePopup(self.receive_button)
        self.actuator.copy_address(receive_popup)

    def update_completions(self, completions):
        self.address_completions.setStringList(completions)

    def acceptbit(self):
        self.actuator.acceptbit(self.quote_currencies[0])

    def show_about(self):
        QMessageBox.about(self, "Electrum",
            _("Electrum's focus is speed, with low resource usage and simplifying Bitcoin. You do not need to perform regular backups, because your wallet can be recovered from a secret phrase that you can memorize or write on paper. Startup times are instant because it operates in conjuction with high-performance servers that handle the most complicated parts of the Bitcoin system."))

    def show_report_bug(self):
        QMessageBox.information(self, "Electrum - " + _("Reporting Bugs"),
            _("Email bug reports to %s") % "genjix" + "@" + "riseup.net")

class BalanceLabel(QLabel):

    SHOW_CONNECTING = 1
    SHOW_BALANCE = 2
    SHOW_AMOUNT = 3

    def __init__(self, change_quote_currency, parent=None):
        super(QLabel, self).__init__(_("Connecting..."), parent)
        self.change_quote_currency = change_quote_currency
        self.state = self.SHOW_CONNECTING
        self.balance_text = ""
        self.amount_text = ""

    def mousePressEvent(self, event):
        if self.state != self.SHOW_CONNECTING:
            self.change_quote_currency()

    def set_balance_text(self, btc_balance, quote_text):
        if self.state == self.SHOW_CONNECTING:
            self.state = self.SHOW_BALANCE
        self.balance_text = "<span style='font-size: 18pt'>%s</span> <span style='font-size: 10pt'>BTC</span> <span style='font-size: 10pt'>%s</span>" % (btc_balance, quote_text)
        if self.state == self.SHOW_BALANCE:
            self.setText(self.balance_text)

    def set_amount_text(self, quote_text):
        self.amount_text = "<span style='font-size: 10pt'>%s</span>" % quote_text
        if self.state == self.SHOW_AMOUNT:
            self.setText(self.amount_text)

    def show_balance(self):
        if self.state == self.SHOW_AMOUNT:
            self.state = self.SHOW_BALANCE
            self.setText(self.balance_text)

    def show_amount(self):
        if self.state == self.SHOW_BALANCE:
            self.state = self.SHOW_AMOUNT
            self.setText(self.amount_text)

def ok_cancel_buttons(dialog):
    row_layout = QHBoxLayout()
    row_layout.addStretch(1)
    ok_button = QPushButton(_("OK"))
    row_layout.addWidget(ok_button)
    ok_button.clicked.connect(dialog.accept)
    cancel_button = QPushButton(_("Cancel"))
    row_layout.addWidget(cancel_button)
    cancel_button.clicked.connect(dialog.reject)
    return row_layout

class PasswordDialog(QDialog):

    def __init__(self, parent):
        super(QDialog, self).__init__(parent)

        self.setModal(True)

        self.password_input = QLineEdit()
        self.password_input.setEchoMode(QLineEdit.Password)

        main_layout = QVBoxLayout(self)
        message = _('Please enter your password')
        main_layout.addWidget(QLabel(message))

        grid = QGridLayout()
        grid.setSpacing(8)
        grid.addWidget(QLabel(_('Password')), 1, 0)
        grid.addWidget(self.password_input, 1, 1)
        main_layout.addLayout(grid)

        main_layout.addLayout(ok_cancel_buttons(self))
        self.setLayout(main_layout) 

    def run(self):
        if not self.exec_():
            return
        return unicode(self.password_input.text())

class ReceivePopup(QDialog):

    def leaveEvent(self, event):
        self.close()

    def setup(self, address):
        label = QLabel(_("Copied your Bitcoin address to the clipboard!"))
        address_display = QLineEdit(address)
        address_display.setReadOnly(True)
        resize_line_edit_width(address_display, address)

        main_layout = QVBoxLayout(self)
        main_layout.addWidget(label)
        main_layout.addWidget(address_display)

        self.setMouseTracking(True)
        self.setWindowTitle("Electrum - " + _("Receive Bitcoin payment"))
        self.setWindowFlags(Qt.Window|Qt.FramelessWindowHint|Qt.MSWindowsFixedSizeDialogHint)
        self.layout().setSizeConstraint(QLayout.SetFixedSize)
        #self.setFrameStyle(QFrame.WinPanel|QFrame.Raised)
        #self.setAlignment(Qt.AlignCenter)

    def popup(self):
        parent = self.parent()
        top_left_pos = parent.mapToGlobal(parent.rect().bottomLeft())
        self.move(top_left_pos)
        center_mouse_pos = self.mapToGlobal(self.rect().center())
        QCursor.setPos(center_mouse_pos)
        self.show()

class MiniActuator:

    def __init__(self, wallet):
        self.wallet = wallet

    def set_configured_currency(self, set_quote_currency):
        currency = self.wallet.conversion_currency
        # currency can be none when Electrum is used for the first
        # time and no setting has been created yet.
        if currency is not None:
            set_quote_currency(currency)

    def set_config_currency(self, conversion_currency):
        self.wallet.conversion_currency = conversion_currency

    def copy_address(self, receive_popup):
        addrs = [addr for addr in self.wallet.all_addresses()
                 if not self.wallet.is_change(addr)]
        # Select most recent addresses from gap limit
        addrs = addrs[-self.wallet.gap_limit:]
        copied_address = random.choice(addrs)
        qApp.clipboard().setText(copied_address)
        receive_popup.setup(copied_address)
        receive_popup.popup()

    def send(self, address, amount, parent_window):
        dest_address = self.fetch_destination(address)

        if dest_address is None or not self.wallet.is_valid(dest_address):
            QMessageBox.warning(parent_window, _('Error'), 
                _('Invalid Bitcoin Address') + ':\n' + address, _('OK'))
            return False

        convert_amount = lambda amount: \
            int(D(unicode(amount)) * bitcoin(1))
        amount = convert_amount(amount)

        if self.wallet.use_encryption:
            password_dialog = PasswordDialog(parent_window)
            password = password_dialog.run()
            if not password:
                return
        else:
            password = None

        fee = 0
        # 0.1 BTC = 10000000
        if amount < bitcoin(1) / 10:
            # 0.001 BTC
            fee = bitcoin(1) / 1000

        try:
            tx = self.wallet.mktx(dest_address, amount, "", password, fee)
        except BaseException as error:
            QMessageBox.warning(parent_window, _('Error'), str(error), _('OK'))
            return False
            
        status, message = self.wallet.sendtx(tx)
        if not status:
            QMessageBox.warning(parent_window, _('Error'), message, _('OK'))
            return False

        QMessageBox.information(parent_window, '',
            _('Payment sent.') + '\n' + message, _('OK'))
        return True

    def fetch_destination(self, address):
        recipient = unicode(address).strip()

        # alias
        match1 = re.match("^(|([\w\-\.]+)@)((\w[\w\-]+\.)+[\w\-]+)$",
                          recipient)

        # label or alias, with address in brackets
        match2 = re.match("(.*?)\s*\<([1-9A-HJ-NP-Za-km-z]{26,})\>",
                          recipient)
        
        if match1:
            dest_address = \
                self.wallet.get_alias(recipient, True, 
                                      self.show_message, self.question)
            return dest_address
        elif match2:
            return match2.group(2)
        else:
            return recipient

    def is_valid(self, address):
        return self.wallet.is_valid(address)

    def acceptbit(self, currency):
        master_pubkey = self.wallet.master_public_key.encode("hex")
        url = "http://acceptbit.com/mpk/%s/%s" % (master_pubkey, currency)
        webbrowser.open(url)

class MiniDriver(QObject):

    INITIALIZING = 0
    CONNECTING = 1
    SYNCHRONIZING = 2
    READY = 3

    def __init__(self, wallet, window):
        super(QObject, self).__init__()

        self.wallet = wallet
        self.window = window

        self.wallet.register_callback(self.update_callback)

        self.state = None

        self.initializing()
        self.connect(self, SIGNAL("updatesignal()"), self.update)
        self.update_callback()

    # This is a hack to workaround that Qt does not like changing the
    # window properties from this other thread before the runloop has
    # been called from.
    def update_callback(self):
        self.emit(SIGNAL("updatesignal()"))

    def update(self):
        if not self.wallet.interface:
            self.initializing()
        elif not self.wallet.interface.is_connected:
            self.connecting()
        elif not self.wallet.blocks == -1:
            self.connecting()
        elif not self.wallet.is_up_to_date:
            self.synchronizing()
        else:
            self.ready()

        if self.wallet.up_to_date:
            self.update_balance()
            self.update_completions()

    def initializing(self):
        if self.state == self.INITIALIZING:
            return
        self.state = self.INITIALIZING
        self.window.deactivate()

    def connecting(self):
        if self.state == self.CONNECTING:
            return
        self.state = self.CONNECTING
        self.window.deactivate()

    def synchronizing(self):
        if self.state == self.SYNCHRONIZING:
            return
        self.state = self.SYNCHRONIZING
        self.window.deactivate()

    def ready(self):
        if self.state == self.READY:
            return
        self.state = self.READY
        self.window.activate()

    def update_balance(self):
        conf_balance, unconf_balance = self.wallet.get_balance()
        balance = D(conf_balance + unconf_balance)
        self.window.set_balances(balance)

    def update_completions(self):
        completions = []
        for addr, label in self.wallet.labels.items():
            if addr in self.wallet.addressbook:
                completions.append("%s <%s>" % (label, addr))
        completions = completions + self.wallet.aliases.keys()
        self.window.update_completions(completions)

if __name__ == "__main__":
    app = QApplication(sys.argv)
    with open(rsrc("style.css")) as style_file:
        app.setStyleSheet(style_file.read())
    mini = MiniWindow()
    sys.exit(app.exec_())
<|MERGE_RESOLUTION|>--- conflicted
+++ resolved
@@ -175,34 +175,15 @@
         main_layout.addWidget(self.send_button, 2, 1)
 
         menubar = QMenuBar()
-<<<<<<< HEAD
         electrum_menu = menubar.addMenu(_("&Bitcoin"))
-=======
-        electrum_menu = menubar.addMenu(_("&Electrum"))
         #electrum_menu.addMenu(_("&Servers"))
         #electrum_menu.addSeparator()
->>>>>>> c1abb8ea
         electrum_menu.addAction(_("&Quit"))
 
         view_menu = menubar.addMenu(_("&View"))
         expert_gui = view_menu.addAction(_("&Pro Mode"))
         self.connect(expert_gui, SIGNAL("triggered()"), expand_callback)
-<<<<<<< HEAD
-
-=======
-        #view_menu.addMenu(_("&Themes"))
-        #view_menu.addSeparator()
-        #view_menu.addAction(_("Show History"))
-
-        #settings_menu = menubar.addMenu(_("&Settings"))
-        #settings_menu.addAction(_("&Configure Electrum"))
-        
-        help_menu = menubar.addMenu(_("&Help"))
-        help_menu.addAction(_("&Contents"))
-        help_menu.addSeparator()
-        help_menu.addAction(_("&Report Bug"))
-        help_menu.addAction(_("&About"))
->>>>>>> c1abb8ea
+
         main_layout.setMenuBar(menubar)
 
         quit_shortcut = QShortcut(QKeySequence("Ctrl+Q"), self)
